--- conflicted
+++ resolved
@@ -40,12 +40,8 @@
     parser.add_argument("--evaluation_interval", type=int, default=1, help="interval evaluations on validation set")
     parser.add_argument("--compute_map", default=False, help="if True computes mAP every tenth batch")
     parser.add_argument("--multiscale_training", default=True, help="allow for multi-scale training")
-<<<<<<< HEAD
     parser.add_argument("--verbose", "-v", default=False, action='store_true', help="Makes the training more verbose")
     parser.add_argument("--logdir", type=str, default="logs", help="Defines the directory where the training log files are stored")
-=======
-    parser.add_argument("--no_eval", default=False, action='store_true', help="disable evaluation phase during training.")
->>>>>>> 945182ae
     opt = parser.parse_args()
     print(opt)
 
@@ -157,10 +153,10 @@
 
             model.seen += imgs.size(0)
 
-        if epoch % opt.evaluation_interval == 0 and (not opt.no_eval):
+        if epoch % opt.evaluation_interval == 0):
             print("\n---- Evaluating Model ----")
             # Evaluate the model on the validation set
-            metrics = evaluate(
+            metrics_output = evaluate(
                 model,
                 path=valid_path,
                 iou_thres=0.5,
@@ -169,30 +165,14 @@
                 img_size=opt.img_size,
                 batch_size=8,
             )
-<<<<<<< HEAD
-            evaluation_metrics = [
+            
+            if metrics_output is not None:
+                precision, recall, AP, f1, ap_class = metrics_output
+                evaluation_metrics = [
                 ("validation/precision", precision.mean()),
                 ("validation/recall", recall.mean()),
                 ("validation/mAP", AP.mean()),
                 ("validation/f1", f1.mean()),
-            ]
-            logger.list_of_scalars_summary(evaluation_metrics, epoch)
-
-            # Print class APs and mAP
-            ap_table = [["Index", "Class name", "AP"]]
-            for i, c in enumerate(ap_class):
-                ap_table += [[c, class_names[c], "%.5f" % AP[i]]]
-            print(AsciiTable(ap_table).table)
-            print(f"---- mAP {AP.mean()}")
-=======
-            
-            if metrics is not None:
-                precision, recall, AP, f1, ap_class = metrics
-                evaluation_metrics = [
-                    ("val_precision", precision.mean()),
-                    ("val_recall", recall.mean()),
-                    ("val_mAP", AP.mean()),
-                    ("val_f1", f1.mean()),
                 ]
                 logger.list_of_scalars_summary(evaluation_metrics, epoch)
 
@@ -204,7 +184,6 @@
                 print(f"---- mAP {AP.mean()}")                
             else:
                 print( "---- mAP not measured (no detections found by model)")
->>>>>>> 945182ae
 
         if epoch % opt.checkpoint_interval == 0:
             torch.save(model.state_dict(), f"checkpoints/yolov3_ckpt_%d.pth" % epoch)