--- conflicted
+++ resolved
@@ -1,6 +1,10 @@
 #! /usr/bin/env python3
 
 from __future__ import division
+
+import os
+import argparse
+import tqdm
 
 from models import *
 from utils.logger import *
@@ -9,18 +13,10 @@
 from utils.augmentations import *
 from utils.transforms import *
 from utils.parse_config import *
-<<<<<<< HEAD
 from utils.loss import compute_loss
-from test import evaluate
-=======
 from test import _evaluate, _create_validation_data_loader
->>>>>>> aaaf895a
 
 from terminaltables import AsciiTable
-
-import os
-import argparse
-import tqdm
 
 import torch
 from torch.utils.data import DataLoader
@@ -28,29 +24,9 @@
 from torchvision import transforms
 from torch.autograd import Variable
 import torch.optim as optim
+
 from torchsummary import summary
 
-
-<<<<<<< HEAD
-if __name__ == "__main__":
-    parser = argparse.ArgumentParser()
-    parser.add_argument("--epochs", type=int, default=300, help="number of epochs")
-    parser.add_argument("--model_def", type=str, default="config/yolov3.cfg", help="path to model definition file")
-    parser.add_argument("--data_config", type=str, default="config/coco.data", help="path to data config file")
-    parser.add_argument("--pretrained_weights", type=str, help="if specified starts from checkpoint model")
-    parser.add_argument("--n_cpu", type=int, default=8, help="number of cpu threads to use during batch generation")
-    parser.add_argument("--checkpoint_interval", type=int, default=1, help="interval between saving model weights")
-    parser.add_argument("--evaluation_interval", type=int, default=1, help="interval evaluations on validation set")
-    parser.add_argument("--multiscale_training", default=True, help="allow for multi-scale training")
-    parser.add_argument("--verbose", "-v", default=False, action='store_true', help="Makes the training more verbose")
-    parser.add_argument("--logdir", type=str, default="logs", help="Defines the directory where the training log files are stored")
-    opt = parser.parse_args()
-    print(opt)
-
-    logger = Logger(opt.logdir)
-
-    device = torch.device("cuda" if torch.cuda.is_available() else "cpu")
-=======
 def _create_data_loader(img_path, batch_size, img_size, n_cpu):
     """Creates a DataLoader for training.
 
@@ -92,6 +68,7 @@
     """
     device = torch.device("cuda" if torch.cuda.is_available() else "cpu")  # Select device for inference
     model = Darknet(args.model).to(device)
+
     model.apply(weights_init_normal)
 
     if weights_path:  # If pretrained weights are specified, start from checkpoint
@@ -100,28 +77,23 @@
         else:  # Load checkpoint weights
             model.load_state_dict(torch.load(weights_path))
     return model, device
->>>>>>> aaaf895a
 
 
 if __name__ == "__main__":
     parser = argparse.ArgumentParser(description="Train YOLO model.")
     parser.add_argument("-m", "--model", type=str, default="config/yolov3.cfg", help="Path to model definition file (.cfg)")
     parser.add_argument("-d", "--data", type=str, default="config/coco.data", help="Path to data config file (.data)")
-    parser.add_argument("-b", "--batch_size", type=int, default=8, help="Size of each image batch")
-    parser.add_argument("-e", "--epochs", type=int, default=100, help="Number of epochs")
+    parser.add_argument("-e", "--epochs", type=int, default=300, help="Number of epochs")
     parser.add_argument("-v", "--verbose", action='store_true', help="Makes the training more verbose")
-    parser.add_argument("--img_size", type=int, default=416, help="Size of each image dimension")
     parser.add_argument("--n_cpu", type=int, default=8, help="Number of cpu threads to use during batch generation")
     parser.add_argument("--pretrained_weights", type=str, help="Path to checkpoint file (.weights or .pth). Starts training from checkpoint model")
     parser.add_argument("--checkpoint_interval", type=int, default=1, help="Interval of epochs between saving model weights")
     parser.add_argument("--evaluation_interval", type=int, default=1, help="Interval of epochs between evaluations on validation set")
-    parser.add_argument("--gradient_accumulations", type=int, default=2, help="Number of gradient accumulations before step")
     parser.add_argument("--multiscale_training", action="store_false", help="Allow for multi-scale training")
     parser.add_argument("--iou_thres", type=float, default=0.5, help="Evaluation: IOU threshold required to qualify as detected")
-    parser.add_argument("--conf_thres", type=float, default=0.5, help="Evaluation: Object confidence threshold")
+    parser.add_argument("--conf_thres", type=float, default=0.1, help="Evaluation: Object confidence threshold")
     parser.add_argument("--nms_thres", type=float, default=0.5, help="Evaluation: IOU threshold for non-maximum suppression")
     parser.add_argument("--logdir", type=str, default="logs", help="Directory for training log files (e.g. for TensorBoard)")
-    # parser.add_argument("--n_image_preview", type=int, default=0, help="Show every n-th image as preview in TensorBoard")
     args = parser.parse_args()
     print(args)
 
@@ -137,38 +109,39 @@
     valid_path = data_config["valid"]
     class_names = load_classes(data_config["names"])
 
-<<<<<<< HEAD
-    # Initiate model
-    model = Darknet(opt.model_def).to(device)
-    model.apply(weights_init_normal)
+    mini_batch_size = hyperparams['batch'] // model.hyperparams['subdivisions']
+
+    # #################
+    # Create Dataloader
+    # #################
+
+    # Load training dataloader
+    dataloader = _create_data_loader(
+        train_path, 
+        mini_batch_size, 
+        model.hyperparams['height'], 
+        args.n_cpu)
+    
+    # Load validation dataloader
+    validation_dataloader = _create_validation_data_loader(
+        valid_path, 
+        mini_batch_size], 
+        model.hyperparams['height'], 
+        args.n_cpu)
+
+    # ############
+    # Create model
+    # ############
+
+    model, device = _load_model(args.model, args.pretrained_weights)
 
     # Print model
-    if opt.verbose:
+    if args.verbose:
         summary(model, input_size=(3, model.hyperparams['height'], model.hyperparams['height']))
 
-    # If specified we start from checkpoint
-    if opt.pretrained_weights:
-        if opt.pretrained_weights.endswith(".pth"):
-            model.load_state_dict(torch.load(opt.pretrained_weights))
-        else:
-            model.load_darknet_weights(opt.pretrained_weights)
-
-    # Get dataloader
-    dataset = ListDataset(train_path, multiscale=opt.multiscale_training, img_size=model.hyperparams['height'], transform=AUGMENTATION_TRANSFORMS)
-    dataloader = torch.utils.data.DataLoader(
-        dataset,
-        batch_size= model.hyperparams['batch'] // model.hyperparams['subdivisions'],
-        shuffle=True,
-        num_workers=opt.n_cpu,
-        pin_memory=True,
-        collate_fn=dataset.collate_fn,
-    )
-=======
-    dataloader = _create_data_loader(train_path, args.batch_size, args.img_size, args.n_cpu)
-    validation_dataloader = _create_validation_data_loader(valid_path, args.batch_size, args.img_size, args.n_cpu)
-
-    model, device = _load_model(args.model, args.pretrained_weights)
->>>>>>> aaaf895a
+    # ################
+    # Create optimizer
+    # ################
 
     if (model.hyperparams['optimizer'] in [None, "adam"]):
         optimizer = torch.optim.Adam(
@@ -185,17 +158,12 @@
     else:
         print("Unknown optimizer. Please choose between (adam, sgd).")
 
-<<<<<<< HEAD
-    for epoch in range(opt.epochs):
+    for epoch in range(args.epochs):
+        
         print("\n---- Training Model ----")
-        model.train()
-        start_time = time.time()
-=======
-    for epoch in range(args.epochs):
-        print("")
 
         model.train()  # Set model to training mode
->>>>>>> aaaf895a
+        
         for batch_i, (_, imgs, targets) in enumerate(tqdm.tqdm(dataloader, desc=f"Training Epoch {epoch}")):
             batches_done = len(dataloader) * epoch + batch_i
 
@@ -208,7 +176,6 @@
 
             loss.backward()
 
-<<<<<<< HEAD
             ###############
             # Run optimizer
             ###############
@@ -232,18 +199,13 @@
                         g['lr'] = lr
 
                 # Run optimizer
-=======
-            if batches_done % args.gradient_accumulations == 0:
-                # Accumulates gradient before each step
->>>>>>> aaaf895a
                 optimizer.step()
                 # Reset gradients
                 optimizer.zero_grad()
 
-<<<<<<< HEAD
-            # ----------------
-            #   Log progress
-            # ----------------
+            # ############
+            # Log progress
+            # ############
             log_str = ""
             log_str += AsciiTable(
                 [
@@ -255,7 +217,7 @@
                     ["Batch loss", to_cpu(loss).item()],
                 ]).table
 
-            if opt.verbose: print(log_str)
+            if args.verbose: print(log_str)
 
             # Tensorboard logging
             tensorboard_log = [
@@ -267,36 +229,9 @@
 
             model.seen += imgs.size(0)
 
-        if epoch % opt.evaluation_interval == 0:
-            print("\n---- Evaluating Model ----")
-=======
-            model.seen += imgs.size(0)
-
-            # Tensorboard logging
-            tensorboard_log = []
-            for j, yolo in enumerate(model.yolo_layers):
-                for name, metric in yolo.metrics.items():
-                    if name != "grid_size":
-                        tensorboard_log += [(f"train/{name}_{j+1}", metric)]
-            tensorboard_log += [("train/loss", to_cpu(loss).item())]
-            logger.list_of_scalars_summary(tensorboard_log, batches_done)
-
-        # Print statistics
-        if args.verbose:
-            log_str = ""
-            metric_table = [["Metrics", *[f"YOLO Layer {i}" for i in range(len(model.yolo_layers))]]]
-
-            # Log metrics at each YOLO layer
-            for i, metric in enumerate(metrics):
-                formats = {m: "%.6f" for m in metrics}
-                formats["grid_size"] = "%2d"
-                formats["cls_acc"] = "%.2f%%"
-                row_metrics = [formats[metric] % yolo.metrics.get(metric, 0) for yolo in model.yolo_layers]
-                metric_table += [[metric, *row_metrics]]
-
-            log_str += AsciiTable(metric_table).table
-            log_str += f"\nTotal loss: {to_cpu(loss).item()}"
-            print(log_str)
+        # #############
+        # Save progress
+        # #############
 
         # Save model to checkpoint file
         if epoch % args.checkpoint_interval == 0:
@@ -304,57 +239,29 @@
             print(f"---- Saving checkpoint to: '{checkpoint_path}' ----")
             torch.save(model.state_dict(), checkpoint_path)
 
-        # Evaluate model
+        # ########
+        # Evaluate
+        # ########
+
         if epoch % args.evaluation_interval == 0:
->>>>>>> aaaf895a
+            print("\n---- Evaluating Model ----")
             # Evaluate the model on the validation set
             metrics_output = _evaluate(
                 model,
-<<<<<<< HEAD
-                path=valid_path,
-                iou_thres=0.5,
-                conf_thres=0.1,
-                nms_thres=0.5,
-                img_size=model.hyperparams['height'],
-                batch_size=model.hyperparams['batch'] // model.hyperparams['subdivisions'],
-=======
                 validation_dataloader,
                 class_names,
-                img_size=args.img_size,
+                img_size=model.hyperparams['height'],
                 iou_thres=args.iou_thres,
                 conf_thres=args.conf_thres,
                 nms_thres=args.nms_thres,
                 verbose=args.verbose
->>>>>>> aaaf895a
             )
 
             if metrics_output is not None:
                 precision, recall, AP, f1, ap_class = metrics_output
                 evaluation_metrics = [
-<<<<<<< HEAD
-                ("validation/precision", precision.mean()),
-                ("validation/recall", recall.mean()),
-                ("validation/mAP", AP.mean()),
-                ("validation/f1", f1.mean()),
-                ]
-                logger.list_of_scalars_summary(evaluation_metrics, epoch)
-
-                if opt.verbose:
-                    # Print class APs and mAP
-                    ap_table = [["Index", "Class name", "AP"]]
-                    for i, c in enumerate(ap_class):
-                        ap_table += [[c, class_names[c], "%.5f" % AP[i]]]
-                    print(AsciiTable(ap_table).table)
-                    print(f"---- mAP {AP.mean()}")                
-            else:
-                print( "---- mAP not measured (no detections found by model)")
-
-        if epoch % opt.checkpoint_interval == 0:
-            torch.save(model.state_dict(), f"checkpoints/yolov3_ckpt_%d.pth" % epoch)
-=======
                     ("validation/precision", precision.mean()),
                     ("validation/recall", recall.mean()),
                     ("validation/mAP", AP.mean()),
                     ("validation/f1", f1.mean())]
-                logger.list_of_scalars_summary(evaluation_metrics, epoch)
->>>>>>> aaaf895a
+                logger.list_of_scalars_summary(evaluation_metrics, epoch)